__pycache__/
*.py[cod]
*$py.class
*.so
.Python
build/
develop-eggs/
dist/
downloads/
eggs/
.eggs/
lib/
lib64/
parts/
sdist/
var/
wheels/
*.egg-info/
.installed.cfg
*.egg
*.manifest
*.spec
pip-log.txt
pip-delete-this-directory.txt
htmlcov/
.tox/
.coverage
.coverage.*
.cache
nosetests.xml
coverage.xml
*.cover
.hypothesis/
.pytest_cache/
*.mo
*.pot
*.log
local_settings.py
db.sqlite3
instance/
.webassets-cache
.env
.venv
env/
venv/
ENV/
env.bak/
venv.bak/
.spyderproject
.spyproject
.ropeproject
/site
.mypy_cache/
.pyre/
.idea/
.vscode/
*.suo
*.ntvs*
*.njsproj
*.sln
*.sw?
.pytest_cache

# Config files containing sensitive data
gatt.json
assets/gatttable.csv
<<<<<<< HEAD
commit_log.txt
docs/
=======
bat/
>>>>>>> b00576f7
<|MERGE_RESOLUTION|>--- conflicted
+++ resolved
@@ -64,9 +64,6 @@
 # Config files containing sensitive data
 gatt.json
 assets/gatttable.csv
-<<<<<<< HEAD
 commit_log.txt
 docs/
-=======
-bat/
->>>>>>> b00576f7
+bat/