--- conflicted
+++ resolved
@@ -64,10 +64,4 @@
 # Config files containing sensitive data
 gatt.json
 assets/gatttable.csv
-bat/
-<<<<<<< HEAD
-commit_log.txt
-ES_BLE_UI_venv/
-=======
-commit_log.txt
->>>>>>> 627cae2c
+bat/